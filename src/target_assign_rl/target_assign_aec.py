--- conflicted
+++ resolved
@@ -63,11 +63,7 @@
         self.dict_obs = self.config.get("dict_obs", False)
         self.possible_level = self.config.get("possible_level", [0, 0.2, 0.4, 0.6, 0.8])
         self.threat_dist = self.config.get("threat_dist", None)
-<<<<<<< HEAD
-        self._limit = self.config.get("_limit", 3)
-=======
         self._limit = self.config.get("_limit", self.max_drones)
->>>>>>> 4707670f
         if self.threat_dist is not None and (
             len(self.threat_dist) != len(self.possible_level)
         ):
